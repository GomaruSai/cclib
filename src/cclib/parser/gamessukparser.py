--- conflicted
+++ resolved
@@ -1,582 +1,3 @@
-<<<<<<< HEAD
-# This file is part of cclib (http://cclib.sf.net), a library for parsing
-# and interpreting the results of computational chemistry packages.
-#
-# Copyright (C) 2006, the cclib development team
-#
-# The library is free software, distributed under the terms of
-# the GNU Lesser General Public version 2.1 or later. You should have
-# received a copy of the license along with cclib. You can also access
-# the full license online at http://www.gnu.org/copyleft/lgpl.html.
-
-__revision__ = "$Revision$"
-
-import re
-
-import numpy
-
-import logfileparser
-import utils
-
-
-class GAMESSUK(logfileparser.Logfile):
-    """A GAMESS UK log file"""
-    SCFRMS, SCFMAX, SCFENERGY = range(3) # Used to index self.scftargets[]
-    def __init__(self, *args, **kwargs):
-
-        # Call the __init__ method of the superclass
-        super(GAMESSUK, self).__init__(logname="GAMESSUK", *args, **kwargs)
-        
-    def __str__(self):
-        """Return a string representation of the object."""
-        return "GAMESS UK log file %s" % (self.filename)
-
-    def __repr__(self):
-        """Return a representation of the object."""
-        return 'GAMESSUK("%s")' % (self.filename)
-    
-    def normalisesym(self, label):
-        """Use standard symmetry labels instead of GAMESS UK labels.
-
-        >>> t = GAMESSUK("dummyfile.txt")
-        >>> labels = ['a', 'a1', 'ag', "a'", 'a"', "a''", "a1''", 'a1"']
-        >>> labels.extend(["e1+", "e1-"])
-        >>> answer = [t.normalisesym(x) for x in labels]
-        >>> answer
-        ['A', 'A1', 'Ag', "A'", 'A"', 'A"', 'A1"', 'A1"', 'E1', 'E1']
-        """
-        label = label.replace("''", '"').replace("+", "").replace("-", "")
-        ans = label[0].upper() + label[1:]
-        
-        return ans
-
-    def before_parsing(self):
-
-        # This will be used to detect the first set of "nuclear coordinates" in
-        # a geometry-optimization
-        self.firstnuccoords = True
-
-        # used for determining whether to add a second mosyms, etc.
-        self.betamosyms = self.betamoenergies = self.betamocoeffs = False
-
-    def extract(self, inputfile, line):
-        """Extract information from the file object inputfile."""
-
-        if line[1:22] == "total number of atoms":
-            if not hasattr(self, "natom"):
-                self.natom = int(line.split()[-1])
-
-        if line[3:44] == "convergence threshold in optimization run":
-            # Assuming that this is only found in the case of OPTXYZ
-            # (i.e. an optimization in Cartesian coordinates)
-            self.geotargets = [float(line.split()[-2])]
-
-        if line[32:61] == "largest component of gradient":
-            # This is the geotarget in the case of OPTXYZ
-            if not hasattr(self, "geovalues"):
-                self.geovalues = []
-            self.geovalues.append([float(line.split()[4])])
-
-        if line[37:49] == "convergence?":
-            # Get the geovalues and geotargets for OPTIMIZE
-            if not hasattr(self, "geovalues"):
-                self.geovalues = []
-                self.geotargets = []
-            geotargets = []
-            geovalues = []
-            for i in range(4):
-                temp = line.split()
-                geovalues.append(float(temp[2]))
-                if not self.geotargets:
-                    geotargets.append(float(temp[-2]))
-                line = inputfile.next()
-            self.geovalues.append(geovalues)
-            if not self.geotargets:
-                self.geotargets = geotargets
-        
-        if line[40:58] == "molecular geometry":
-            # Only one set of atomcoords is taken from this section
-            # For geo-opts, more coordinates are taken from the "nuclear coordinates"
-            if not hasattr(self, "atomcoords"):
-                self.atomcoords = []
-            self.atomnos = []
-            
-            stop = " "*9 + "*"*79
-            line = inputfile.next()
-            while not line.startswith(stop):
-                line = inputfile.next()
-            line = inputfile.next()
-            while not line.startswith(stop):
-                line = inputfile.next()
-            empty = inputfile.next()
-
-            atomcoords = []
-            empty = inputfile.next()
-            while not empty.startswith(stop):
-                line = inputfile.next().split() # the coordinate data
-                atomcoords.append(map(float, line[3:6]))
-                self.atomnos.append(int(round(float(line[2]))))
-                while line != empty:
-                    line = inputfile.next()
-                # at this point, line is an empty line, right after
-                # 1 or more lines containing basis set information
-                empty = inputfile.next()
-                # empty is either a row of asterisks or the empty line
-                # before the row of coordinate data
-            
-            self.atomcoords.append(atomcoords)
-            self.atomnos = numpy.array(self.atomnos, "i")
-
-        if line[40:59] == "nuclear coordinates":
-            # We need not remember the first geometry in the geo-opt as this will
-            # be recorded already, in the "molecular geometry" section
-            # (note: single-point calculations have no "nuclear coordinates" only
-            # "molecular geometry")
-            if self.progress:
-                self.updateprogress(inputfile, "Coordinates")
-
-            if self.firstnuccoords:
-                self.firstnuccoords = False
-                return
-                # This was continue (in loop) before parser refactoring.
-                # continue
-            if not hasattr(self, "atomcoords"):
-                self.atomcoords = []
-                self.atomnos = []
-                
-            asterisk = inputfile.next()
-            blank = inputfile.next()
-            colmname = inputfile.next()
-            equals = inputfile.next()
-
-            atomcoords = []
-            atomnos = []
-            line = inputfile.next()
-            while line != equals:
-                temp = line.strip().split()
-                atomcoords.append([utils.convertor(float(x), "bohr", "Angstrom") for x in temp[0:3]])
-                if not hasattr(self, "atomnos") or len(self.atomnos) == 0:
-                    atomnos.append(int(float(temp[3])))
-                    
-                line = inputfile.next()
-
-            self.atomcoords.append(atomcoords)
-            if not hasattr(self, "atomnos") or len(self.atomnos) == 0:
-                self.atomnos = atomnos
-
-        if line[1:32] == "total number of basis functions":
-            self.nbasis = int(line.split()[-1])
-            while line.find("charge of molecule")<0:
-                line = inputfile.next()
-            self.charge = int(line.split()[-1])
-            self.mult = int(inputfile.next().split()[-1])
-
-            alpha = int(inputfile.next().split()[-1])-1
-            beta = int(inputfile.next().split()[-1])-1
-            if self.mult == 1:
-                self.homos = numpy.array([alpha], "i")
-            else:
-                self.homos = numpy.array([alpha, beta], "i")
-
-        if line[37:69] == "s-matrix over gaussian basis set":
-            self.aooverlaps = numpy.zeros((self.nbasis, self.nbasis), "d")
-
-            minus = inputfile.next()
-            blank = inputfile.next()
-            i = 0
-            while i < self.nbasis:
-                if self.progress:
-                    self.updateprogress(inputfile, "Overlap")
-
-                blank = inputfile.next()
-                blank = inputfile.next()
-                header = inputfile.next()
-                blank = inputfile.next()
-                blank = inputfile.next()
-
-                for j in range(self.nbasis):
-                    temp = map(float, inputfile.next().split()[1:])
-                    self.aooverlaps[j,(0+i):(len(temp)+i)] = temp
-                    
-                i += len(temp)
-
-        if line[18:43] == 'EFFECTIVE CORE POTENTIALS':
-            self.coreelectrons = numpy.zeros(self.natom, 'i')
-            asterisk = inputfile.next()
-            line = inputfile.next()
-            while line[15:46] != "*"*31:
-                if line.find("for atoms ...")>=0:
-                    atomindex = []
-                    line = inputfile.next()
-                    while line.find("core charge")<0:
-                        broken = line.split()
-                        atomindex.extend([int(x.split("-")[0]) for x in broken])
-                        line = inputfile.next()
-                    charge = float(line.split()[4])
-                    for idx in atomindex:
-                        self.coreelectrons[idx-1] = self.atomnos[idx-1] - charge
-                line = inputfile.next()
-                            
-        if line[3:27] == "Wavefunction convergence":
-            self.scftarget = float(line.split()[-2])
-            self.scftargets = []
-
-        if line[11:22] == "normal mode":
-            if not hasattr(self, "vibfreqs"):
-                self.vibfreqs = []
-                self.vibirs = []
-            
-            units = inputfile.next()
-            xyz = inputfile.next()
-            equals = inputfile.next()
-            line = inputfile.next()
-            while line != equals:
-                temp = line.split()
-                self.vibfreqs.append(float(temp[1]))
-                self.vibirs.append(float(temp[-2]))
-                line = inputfile.next()
-            # Use the length of the vibdisps to figure out
-            # how many rotations and translations to remove
-            self.vibfreqs = self.vibfreqs[-len(self.vibdisps):]
-            self.vibirs = self.vibirs[-len(self.vibdisps):]
-
-        if line[44:73] == "normalised normal coordinates":
-            self.vibdisps = []
-            equals = inputfile.next()
-            blank = inputfile.next()
-            blank = inputfile.next()
-            freqnum = inputfile.next()
-            while freqnum.find("=")<0:
-                blank = inputfile.next()
-                equals = inputfile.next()
-                freqs = inputfile.next()
-                equals = inputfile.next()
-                blank = inputfile.next()
-                header = inputfile.next()
-                equals = inputfile.next()
-                p = [ [] for x in range(9) ]
-                for i in range(len(self.atomnos)):
-                    brokenx = map(float, inputfile.next()[25:].split())
-                    brokeny = map(float, inputfile.next()[25:].split())            
-                    brokenz = map(float, inputfile.next()[25:].split())
-                    for j, x in enumerate(zip(brokenx, brokeny, brokenz)):
-                        p[j].append(x)
-                self.vibdisps.extend(p)
-        
-                blank = inputfile.next()
-                blank = inputfile.next()
-                freqnum = inputfile.next()                    
-
-        if line[26:36] == "raman data":
-            self.vibramans = []
-
-            stars = inputfile.next()
-            blank = inputfile.next()
-            header = inputfile.next()
-
-            blank = inputfile.next()
-            line = inputfile.next()
-            while line[1] != "*":
-                self.vibramans.append(float(line.split()[3]))
-                blank = inputfile.next()
-                line = inputfile.next()
-            # Use the length of the vibdisps to figure out
-            # how many rotations and translations to remove
-            self.vibramans = self.vibramans[-len(self.vibdisps):]
-                        
-        if line[3:11] == "SCF TYPE":
-            self.scftype = line.split()[-2]
-            assert self.scftype in ['rhf', 'uhf', 'gvb'], "%s not one of 'rhf', 'uhf' or 'gvb'" % self.scftype
-
-        if line[15:31] == "convergence data":
-            if not hasattr(self, "scfvalues"):
-                self.scfvalues = []
-            self.scftargets.append([self.scftarget]) # Assuming it does not change over time
-            while line[1:10] != "="*9:
-                line = inputfile.next()
-            line = inputfile.next()
-            tester = line.find("tester") # Can be in a different place depending
-            assert tester >= 0
-            while line[1:10] != "="*9: # May be two or three lines (unres)
-                line = inputfile.next()
-            
-            scfvalues = []
-            line = inputfile.next()
-            while line.strip():
-                if line[2:6] != "****":
-            # e.g. **** recalulation of fock matrix on iteration  4 (examples/chap12/pyridine.out)
-                    scfvalues.append([float(line[tester-5:tester+6])])
-                line = inputfile.next()
-            self.scfvalues.append(scfvalues)   
-
-        if line[10:22] == "total energy" and len(line.split()) == 3:
-            if not hasattr(self, "scfenergies"):
-                self.scfenergies = []
-            scfenergy = utils.convertor(float(line.split()[-1]), "hartree", "eV")
-            self.scfenergies.append(scfenergy)
-        
-        # Total energies after Moller-Plesset corrections
-        # Second order correction is always first, so its first occurance
-        #   triggers creation of mpenergies (list of lists of energies)
-        # Further corrections are appended as found
-        # Note: GAMESS-UK sometimes prints only the corrections,
-        #   so they must be added to the last value of scfenergies
-        if line[10:32] == "mp2 correlation energy" or \
-           line[10:42] == "second order perturbation energy":
-            if not hasattr(self, "mpenergies"):
-                self.mpenergies = []
-            self.mpenergies.append([])
-            self.mp2correction = self.float(line.split()[-1])
-            self.mp2energy = self.scfenergies[-1] + self.mp2correction
-            self.mpenergies[-1].append(utils.convertor(self.mp2energy, "hartree", "eV"))
-        if line[10:41] == "third order perturbation energy":
-            self.mp3correction = self.float(line.split()[-1])
-            self.mp3energy = self.mp2energy + self.mp3correction
-            self.mpenergies[-1].append(utils.convertor(self.mp3energy, "hartree", "eV"))
-
-        if line[40:59] == "molecular basis set":
-            self.gbasis = []
-            line = inputfile.next()
-            while line.find("contraction coefficients")<0:
-                line = inputfile.next()
-            equals = inputfile.next()
-            blank = inputfile.next()
-            atomname = inputfile.next()
-            basisregexp = re.compile("\d*(\D+)") # Get everything after any digits
-            shellcounter = 1
-            while line != equals:
-                gbasis = [] # Stores basis sets on one atom
-                blank = inputfile.next()
-                blank = inputfile.next()
-                line = inputfile.next()
-                shellno = int(line.split()[0])
-                shellgap = shellno - shellcounter
-                shellsize = 0
-                while len(line.split())!=1 and line!=equals:
-                    if line.split():
-                        shellsize += 1
-                    coeff = {}
-                    # coefficients and symmetries for a block of rows
-                    while line.strip() and line!=equals:
-                        temp = line.strip().split()
-                    # temp[1] may be either like (a) "1s" and "1sp", or (b) "s" and "sp"
-                    # See GAMESS-UK 7.0 distribution/examples/chap12/pyridine2_21m10r.out
-                    # for an example of the latter
-                        sym = basisregexp.match(temp[1]).groups()[0]
-                        assert sym in ['s', 'p', 'd', 'f', 'sp'], "'%s' not a recognized symmetry" % sym
-                        if sym == "sp":
-                            coeff.setdefault("S", []).append( (float(temp[3]), float(temp[6])) )
-                            coeff.setdefault("P", []).append( (float(temp[3]), float(temp[10])) )
-                        else:
-                            coeff.setdefault(sym.upper(), []).append( (float(temp[3]), float(temp[6])) )
-                        line = inputfile.next()
-                    # either a blank or a continuation of the block
-                    if coeff:
-                        if sym == "sp":
-                            gbasis.append( ('S', coeff['S']))
-                            gbasis.append( ('P', coeff['P']))
-                        else:
-                            gbasis.append( (sym.upper(), coeff[sym.upper()]))
-                    if line == equals:
-                        continue
-                    line = inputfile.next()
-                    # either the start of the next block or the start of a new atom or
-                    # the end of the basis function section (signified by a line of equals)
-                numtoadd = 1 + (shellgap / shellsize)
-                shellcounter = shellno + shellsize
-                for x in range(numtoadd):
-                    self.gbasis.append(gbasis)
-
-        if line[50:70] == "----- beta set -----":
-            self.betamosyms = True
-            self.betamoenergies = True
-            self.betamocoeffs = True
-            # betamosyms will be turned off in the next
-            # SYMMETRY ASSIGNMENT section
-                
-        if line[31:50] == "SYMMETRY ASSIGNMENT":
-            if not hasattr(self, "mosyms"):
-                self.mosyms = []
-
-            multiple = {'a':1, 'b':1, 'e':2, 't':3, 'g':4, 'h':5}
-            
-            equals = inputfile.next()
-            line = inputfile.next()
-            while line != equals: # There may be one or two lines of title (compare mg10.out and duhf_1.out)
-                line = inputfile.next()
-
-            mosyms = []
-            line = inputfile.next()
-            while line != equals:
-                temp = line[25:30].strip()
-                if temp[-1] == '?':
-                    # e.g. e? or t? or g? (see example/chap12/na7mg_uhf.out)
-                    # for two As, an A and an E, and two Es of the same energy respectively.
-                    t = line[91:].strip().split()
-                    for i in range(1, len(t), 2):
-                        for j in range(multiple[t[i][0]]): # add twice for 'e', etc.
-                            mosyms.append(self.normalisesym(t[i]))
-                else:
-                    for j in range(multiple[temp[0]]):
-                        mosyms.append(self.normalisesym(temp)) # add twice for 'e', etc.
-                line = inputfile.next()
-            assert len(mosyms) == self.nmo, "mosyms: %d but nmo: %d" % (len(mosyms), self.nmo)
-            if self.betamosyms:
-                # Only append if beta (otherwise with IPRINT SCF
-                # it will add mosyms for every step of a geo opt)
-                self.mosyms.append(mosyms)
-                self.betamosyms = False
-            elif self.scftype == 'gvb':
-                # gvb has alpha and beta orbitals but they are identical
-                self.mosysms = [mosyms, mosyms]
-            else:
-                self.mosyms = [mosyms]
-
-        if line[50:62] == "eigenvectors":
-        # Mocoeffs...can get evalues from here too
-        # (only if using FORMAT HIGH though will they all be present)                
-            if not hasattr(self, "mocoeffs"):
-                self.aonames = []
-                aonames = []
-            minus = inputfile.next()
-
-            mocoeffs = numpy.zeros( (self.nmo, self.nbasis), "d")
-            readatombasis = False
-            if not hasattr(self, "atombasis"):
-                self.atombasis = []
-                for i in range(self.natom):
-                    self.atombasis.append([])
-                readatombasis = True
-
-            blank = inputfile.next()
-            blank = inputfile.next()
-            evalues = inputfile.next()
-
-            p = re.compile(r"\d+\s+(\d+)\s*(\w+) (\w+)")
-            oldatomname = "DUMMY VALUE"
-
-            mo = 0
-            while mo < self.nmo:
-                if self.progress:
-                    self.updateprogress(inputfile, "Coefficients")
-
-                blank = inputfile.next()
-                blank = inputfile.next()
-                nums = inputfile.next()
-                blank = inputfile.next()
-                blank = inputfile.next()
-                for basis in range(self.nbasis):
-                    line = inputfile.next()
-                    # Fill atombasis only first time around.
-                    if readatombasis:
-                        orbno = int(line[1:5])-1
-                        atomno = int(line[6:9])-1
-                        self.atombasis[atomno].append(orbno)
-                    if not self.aonames:
-                        pg = p.match(line[:18].strip()).groups()
-                        atomname = "%s%s%s" % (pg[1][0].upper(), pg[1][1:], pg[0])
-                        if atomname != oldatomname:
-                            aonum = 1
-                        oldatomname = atomname
-                        name = "%s_%d%s" % (atomname, aonum, pg[2].upper())
-                        if name in aonames:
-                            aonum += 1
-                        name = "%s_%d%s" % (atomname, aonum, pg[2].upper())
-                        aonames.append(name) 
-                    temp = map(float, line[19:].split())
-                    mocoeffs[mo:(mo+len(temp)), basis] = temp
-                # Fill atombasis only first time around.
-                readatombasis = False
-                if not self.aonames:
-                    self.aonames = aonames
-
-                line = inputfile.next() # blank line
-                while line == blank:
-                    line = inputfile.next()
-                evalues = line
-                if evalues[:17].strip(): # i.e. if these aren't evalues
-                    break # Not all the MOs are present
-                mo += len(temp)
-            mocoeffs = mocoeffs[0:(mo+len(temp)), :] # In case some aren't present
-            if self.betamocoeffs:
-                self.mocoeffs.append(mocoeffs)
-            else:
-                self.mocoeffs = [mocoeffs]
-
-        if line[7:12] == "irrep":
-            ########## eigenvalues ###########
-            # This section appears once at the start of a geo-opt and once at the end
-            # unless IPRINT SCF is used (when it appears at every step in addition)
-            if not hasattr(self, "moenergies"):
-                self.moenergies = []
-
-            equals = inputfile.next()
-            while equals[1:5] != "====": # May be one or two lines of title (compare duhf_1.out and mg10.out)
-                equals = inputfile.next()
-
-            moenergies = []
-            line = inputfile.next()
-            if not line.strip(): # May be a blank line here (compare duhf_1.out and mg10.out)
-                line = inputfile.next()
-
-            while line.strip() and line != equals: # May end with a blank or equals
-                temp = line.strip().split()
-                moenergies.append(utils.convertor(float(temp[2]), "hartree", "eV"))
-                line = inputfile.next()
-            self.nmo = len(moenergies)
-            if self.betamoenergies:
-                self.moenergies.append(moenergies)
-                self.betamoenergies = False
-            elif self.scftype == 'gvb':
-                self.moenergies = [moenergies, moenergies]
-            else:
-                self.moenergies = [moenergies]
-
-        # Net atomic charges are not printed at all, it seems,
-        # but you can get at them from nuclear charges and
-        # electron populations, which are printed like so:
-        #
-        #  ---------------------------------------
-        #  mulliken and lowdin population analyses  
-        #  ---------------------------------------
-        #
-        # ----- total gross population in aos ------
-        #
-        # 1  1  c s         1.99066     1.98479
-        # 2  1  c s         1.14685     1.04816
-        # ...
-        #
-        #  ----- total gross population on atoms ----
-        #
-        # 1  c            6.0     6.00446     5.99625
-        # 2  c            6.0     6.00446     5.99625
-        # 3  c            6.0     6.07671     6.04399
-        # ...
-        if line[10:49] == "mulliken and lowdin population analyses":
-
-            if not hasattr(self, "atomcharges"):
-                self.atomcharges = {}
-
-            while not "total gross population on atoms" in line:
-                line = inputfile.next()
-
-            blank = inputfile.next()
-            line = inputfile.next()
-            mulliken, lowdin = [], []
-            while line.strip():
-                nuclear = float(line.split()[2])
-                mulliken.append(nuclear - float(line.split()[3]))
-                lowdin.append(nuclear - float(line.split()[4]))
-                line = inputfile.next()
-
-            self.atomcharges["mulliken"] = mulliken
-            self.atomcharges["lowdin"] = lowdin
-
-             
-if __name__ == "__main__":
-    import doctest
-    doctest.testmod()
-=======
 # This file is part of cclib (http://cclib.sf.net), a library for parsing
 # and interpreting the results of computational chemistry packages.
 #
@@ -1151,5 +572,4 @@
              
 if __name__ == "__main__":
     import doctest
-    doctest.testmod()
->>>>>>> f32901a9
+    doctest.testmod()