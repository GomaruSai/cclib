--- conflicted
+++ resolved
@@ -1,386 +1,375 @@
-# This file is part of cclib (http://cclib.github.io), a library for parsing
-# and interpreting the results of computational chemistry packages.
-#
-# Copyright (C) 2006-2015, the cclib development team
-#
-# The library is free software, distributed under the terms of
-# the GNU Lesser General Public version 2.1 or later. You should have
-# received a copy of the license along with cclib. You can also access
-# the full license online at http://www.gnu.org/copyleft/lgpl.html.
-
-"""Test single point logfiles in cclib."""
-
-import numpy
-
-import bettertest
+# This file is part of cclib (http://cclib.github.io), a library for parsing
+# and interpreting the results of computational chemistry packages.
+#
+# Copyright (C) 2006-2015, the cclib development team
+#
+# The library is free software, distributed under the terms of
+# the GNU Lesser General Public version 2.1 or later. You should have
+# received a copy of the license along with cclib. You can also access
+# the full license online at http://www.gnu.org/copyleft/lgpl.html.
+
+"""Test single point logfiles in cclib."""
+
+import numpy
+
+import bettertest
+
+
+class GenericSPTest(bettertest.TestCase):
+    """Generic restricted single point unittest"""
+
+    # In STO-3G, H has 1, C has 5 (1 S and 4 SP).
+    nbasisdict = {1:1, 6:5}
+
+    # Approximate B3LYP energy of dvb after SCF in STO-3G.
+    b3lyp_energy = -10365
+
+    # Overlap first two atomic orbitals.
+    overlap01 = 0.24
+
+    def testnatom(self):
+        """Is the number of atoms equal to 20?"""
+        self.assertEquals(self.data.natom, 20)
+
+    def testatomnos(self):
+        """Are the atomnos correct?"""
+
+        # The nuclear charges should be integer values in a NumPy array.
+        self.failUnless(numpy.alltrue([numpy.issubdtype(atomno, int) for atomno in self.data.atomnos]))
+        self.assertEquals(self.data.atomnos.dtype.char, 'i')
+
+        self.assertEquals(self.data.atomnos.shape, (20,) )
+        self.assertEquals(sum(self.data.atomnos == 6) + sum(self.data.atomnos == 1), 20)
+
+    def testatomcharges(self):
+        """Are atomcharges (at least Mulliken) consistent with natom and sum to zero?"""
+        for type in set(['mulliken'] + list(self.data.atomcharges.keys())):
+            charges = self.data.atomcharges[type]
+            self.assertEquals(len(charges), self.data.natom)
+            self.assertInside(sum(charges), 0.0, 0.001)
+
+    def testatomcoords(self):
+        """Are the dimensions of atomcoords 1 x natom x 3?"""
+        expected_shape = (1, self.data.natom, 3)
+        self.assertEquals(self.data.atomcoords.shape, expected_shape)
+    
+    def testcharge_and_mult(self):
+        """Are the charge and multiplicity correct?"""
+        self.assertEquals(self.data.charge, 0)
+        self.assertEquals(self.data.mult, 1)
+
+    def testnbasis(self):
+        """Is the number of basis set functions correct?"""
+        count = sum([self.nbasisdict[n] for n in self.data.atomnos])
+        self.assertEquals(self.data.nbasis, count)
+
+    def testatombasis(self):
+        """Are the indices in atombasis the right amount and unique?"""
+        all = []
+        for i, atom in enumerate(self.data.atombasis):
+            self.assertEquals(len(atom), self.nbasisdict[self.data.atomnos[i]])
+            all += atom
+        # Test if there are as many indices as atomic orbitals.
+        self.assertEquals(len(all), self.data.nbasis)
+        # Check if all are different (every orbital indexed once).
+        self.assertEquals(len(set(all)), len(all))
+
+    def testcoreelectrons(self):
+        """Are the coreelectrons all 0?"""
+        ans = numpy.zeros(self.data.natom, 'i')
+        self.assertArrayEquals(self.data.coreelectrons, ans)
+
+    def testnormalisesym(self):
+        """Did this subclass overwrite normalisesym?"""
+        self.assertNotEquals(self.logfile.normalisesym("A"), "ERROR: This should be overwritten by this subclass")
+
+    def testsymlabels(self):
+        """Are all the symmetry labels either Ag/u or Bg/u?"""
+        sumwronglabels = sum([x not in ['Ag', 'Bu', 'Au', 'Bg'] for x in self.data.mosyms[0]])
+        self.assertEquals(sumwronglabels, 0)
+
+    def testhomos(self):
+        """Is the index of the HOMO equal to 34?"""
+        self.assertArrayEquals(self.data.homos, numpy.array([34],"i"), "%s != array([34],'i')" % numpy.array_repr(self.data.homos))
+
+    def testscfvaluetype(self):
+        """Are scfvalues and its elements the right type??"""
+        self.assertEquals(type(self.data.scfvalues),type([]))
+        self.assertEquals(type(self.data.scfvalues[0]),type(numpy.array([])))
+
+    def testscfenergy(self):
+        """Is the SCF energy within 40eV of target?"""
+        self.assertInside(self.data.scfenergies[-1], self.b3lyp_energy, 40, "Final scf energy: %f not %i +- 40eV" %(self.data.scfenergies[-1], self.b3lyp_energy))
+
+    def testscftargetdim(self):
+        """Do the scf targets have the right dimensions?"""
+        self.assertEquals(self.data.scftargets.shape, (len(self.data.scfvalues), len(self.data.scfvalues[0][0])))
+
+    def testlengthmoenergies(self):
+        """Is the number of evalues equal to nmo?"""
+        self.assertEquals(len(self.data.moenergies[0]), self.data.nmo)
+
+    def testtypemoenergies(self):
+        """Is moenergies a list containing one numpy array?"""
+        self.assertEquals(type(self.data.moenergies), type([]))
+        self.assertEquals(type(self.data.moenergies[0]), type(numpy.array([])))
+
+    def testdimmocoeffs(self):
+        """Are the dimensions of mocoeffs equal to 1 x nmo x nbasis?"""
+        self.assertEquals(type(self.data.mocoeffs), type([]))
+        self.assertEquals(len(self.data.mocoeffs), 1)
+        self.assertEquals(self.data.mocoeffs[0].shape,
+                          (self.data.nmo, self.data.nbasis))
+
+    def testaooverlaps(self):
+        """Are the dims and values of the overlap matrix correct?"""
+
+        self.assertEquals(self.data.aooverlaps.shape, (self.data.nbasis, self.data.nbasis))
+
+        # The matrix is symmetric.
+        row = self.data.aooverlaps[0,:]
+        col = self.data.aooverlaps[:,0]
+        self.assertEquals(sum(col - row), 0.0)
+
+        # All values on diagonal should be exactly zero.
+        for i in range(self.data.nbasis):
+            self.assertEquals(self.data.aooverlaps[i,i], 1.0)
+
+        # Check some additional values that don't seem to move around between programs.
+        self.assertInside(self.data.aooverlaps[0, 1], self.overlap01, 0.02)
+        self.assertInside(self.data.aooverlaps[1, 0], self.overlap01, 0.02)
+        self.assertEquals(self.data.aooverlaps[3,0], 0.0)
+        self.assertEquals(self.data.aooverlaps[0,3], 0.0)
+
+    def testoptdone(self):
+        """There should be no optdone attribute set."""
+        self.assertFalse(hasattr(self.data, 'optdone'))
+
+    def testmoments(self):
+        """Does the dipole and possible higher molecular moments look reasonable?"""
+
+        # The reference point is always a vector, but not necessarily the
+        # origin or center of mass. In this case, however, the center of mass
+        # is at the origin, so we now what to expect.
+        reference = self.data.moments[0]
+        self.assertEquals(len(reference), 3)
+        for x in reference:
+            self.assertInside(x, 0.0, 0.001)
+
+        # Length and value of dipole moment should always be correct (zero for this test).
+        dipole = self.data.moments[1]
+        self.assertEquals(len(dipole), 3)
+        for d in dipole:
+            self.assertInside(d, 0.0, 0.001)
+
+        # If the quadrupole is there, we can expect roughly -50B for the XX moment,
+        # -50B for the YY moment and and -60B for the ZZ moment.
+        if len(self.data.moments) > 2:
+            quadrupole = self.data.moments[2]
+            self.assertEquals(len(quadrupole), 6)
+            self.assertInside(quadrupole[0], -50, 5)
+            self.assertInside(quadrupole[3], -50, 5)
+            self.assertInside(quadrupole[5], -60, 5)
+
+        # If the octupole is there, it should have 10 components and be zero.
+        if len(self.data.moments) > 3:
+            octupole = self.data.moments[3]
+            self.assertEquals(len(octupole), 10)
+            for m in octupole:
+                self.assertInside(m, 0.0, 0.001)
+
+        # The hexadecapole should have 15 elements, an XXXX component of around -1900 Debye*ang^2,
+        # a YYYY component of -330B and a ZZZZ component of -50B.
+        if len(self.data.moments) > 4:
+            hexadecapole = self.data.moments[4]
+            self.assertEquals(len(hexadecapole), 15)
+            self.assertInside(hexadecapole[0], -1900, 100)
+            self.assertInside(hexadecapole[10], -330, 10)
+            self.assertInside(hexadecapole[14], -50, 5)
+
+        # The are 21 unique 32-pole moments, and all are zero in this test case.
+        if len(self.data.moments) > 5:
+            moment32 = self.data.moments[5]
+            self.assertEquals(len(moment32), 21)
+            for m in moment32:
+                self.assertInside(m, 0.0, 0.001)
+
+class ADFSPTest(GenericSPTest):
+    """Customized restricted single point unittest"""
+
+    foverlap00 = 1.00003
+    foverlap11 = 1.02672
+    foverlap22 = 1.03585
+
+    # ADF parser does not extract atombasis.
+    def testatombasis(self):
+        """Are the indices in atombasis the right amount and unique? PASS"""
+        self.assertEquals(1, 1)
+       
+    def testscfenergy(self):
+        """Is the SCF energy within 1eV of -140eV?"""
+        self.assertInside(self.data.scfenergies[-1],-140,1,"Final scf energy: %f not -140+-1eV" % self.data.scfenergies[-1])
+
+    def testfoverlaps(self):
+        """Are the dims and values of the fragment orbital overlap matrix correct?"""
+
+        self.assertEquals(self.data.fooverlaps.shape, (self.data.nbasis, self.data.nbasis))
+
+        # The matrix is symmetric.
+        row = self.data.fooverlaps[0,:]
+        col = self.data.fooverlaps[:,0]
+        self.assertEquals(sum(col - row), 0.0)
+
+        # Although the diagonal elements are close to zero, the SFOs
+        # are generally not normalized, so test for a few specific values.
+        self.assertInside(self.data.fooverlaps[0, 0], self.foverlap00, 0.00001)
+        self.assertInside(self.data.fooverlaps[1, 1], self.foverlap11, 0.00001)
+        self.assertInside(self.data.fooverlaps[2, 2], self.foverlap22, 0.00001)
 
 
-class GenericSPTest(bettertest.TestCase):
-    """Generic restricted single point unittest"""
+class DALTONSPTest(GenericSPTest):
+    """Customized restricted single point unittest"""
+
+    # DALTON does not have any options to print the overlap matrix (as of 2013).
+    def testdimaooverlaps(self):
+        """Are the dims of the overlap matrix consistent with nbasis? PASS"""
+    def testaooverlaps(self):
+        """Are the first row and column of the overlap matrix identical? PASS"""
+
+    # `mocoeffs` not implemented yet.
+    def testdimmocoeffs(self):
+        """Are the dimensions of mocoeffs equal to 1 x nmo x nbasis? PASS"""
+
+    # DALTON has a very low accuracy for the printed values of all populations (2 decimals rounded
+    # in a weird way), so let it slide for now.
+    def testatomcharges(self):
+        """Are atomcharges (at least Mulliken) consistent with natom and sum to zero? PASS"""
 
-    # In STO-3G, H has 1, C has 5 (1 S and 4 SP).
-    nbasisdict = {1:1, 6:5}
-
-    # Approximate B3LYP energy of dvb after SCF in STO-3G.
-    b3lyp_energy = -10365
-
-    # Overlap first two atomic orbitals.
-    overlap01 = 0.24
-
-    def testnatom(self):
-        """Is the number of atoms equal to 20?"""
-        self.assertEquals(self.data.natom, 20)
-
-    def testatomnos(self):
-        """Are the atomnos correct?"""
-
-        # The nuclear charges should be integer values in a NumPy array.
-        self.failUnless(numpy.alltrue([numpy.issubdtype(atomno, int) for atomno in self.data.atomnos]))
-        self.assertEquals(self.data.atomnos.dtype.char, 'i')
-
-        self.assertEquals(self.data.atomnos.shape, (20,) )
-        self.assertEquals(sum(self.data.atomnos == 6) + sum(self.data.atomnos == 1), 20)
-
-    def testatomcharges(self):
-        """Are atomcharges (at least Mulliken) consistent with natom and sum to zero?"""
-        for type in set(['mulliken'] + list(self.data.atomcharges.keys())):
-            charges = self.data.atomcharges[type]
-            self.assertEquals(len(charges), self.data.natom)
-            self.assertInside(sum(charges), 0.0, 0.001)
-
-    def testatomcoords(self):
-        """Are the dimensions of atomcoords 1 x natom x 3?"""
-        expected_shape = (1, self.data.natom, 3)
-        self.assertEquals(self.data.atomcoords.shape, expected_shape)
-    
-    def testcharge_and_mult(self):
-        """Are the charge and multiplicity correct?"""
-        self.assertEquals(self.data.charge, 0)
-        self.assertEquals(self.data.mult, 1)
-
-    def testnbasis(self):
-        """Is the number of basis set functions correct?"""
-        count = sum([self.nbasisdict[n] for n in self.data.atomnos])
-        self.assertEquals(self.data.nbasis, count)
-
-    def testatombasis(self):
-        """Are the indices in atombasis the right amount and unique?"""
-        all = []
-        for i, atom in enumerate(self.data.atombasis):
-            self.assertEquals(len(atom), self.nbasisdict[self.data.atomnos[i]])
-            all += atom
-        # Test if there are as many indices as atomic orbitals.
-        self.assertEquals(len(all), self.data.nbasis)
-        # Check if all are different (every orbital indexed once).
-        self.assertEquals(len(set(all)), len(all))
-
-    def testcoreelectrons(self):
-        """Are the coreelectrons all 0?"""
-        ans = numpy.zeros(self.data.natom, 'i')
-        self.assertArrayEquals(self.data.coreelectrons, ans)
-
-    def testnormalisesym(self):
-        """Did this subclass overwrite normalisesym?"""
-        self.assertNotEquals(self.logfile.normalisesym("A"), "ERROR: This should be overwritten by this subclass")
-
-    def testsymlabels(self):
-        """Are all the symmetry labels either Ag/u or Bg/u?"""
-        sumwronglabels = sum([x not in ['Ag', 'Bu', 'Au', 'Bg'] for x in self.data.mosyms[0]])
-        self.assertEquals(sumwronglabels, 0)
-
-    def testhomos(self):
-        """Is the index of the HOMO equal to 34?"""
-        self.assertArrayEquals(self.data.homos, numpy.array([34],"i"), "%s != array([34],'i')" % numpy.array_repr(self.data.homos))
-
-    def testscfvaluetype(self):
-        """Are scfvalues and its elements the right type??"""
-        self.assertEquals(type(self.data.scfvalues),type([]))
-        self.assertEquals(type(self.data.scfvalues[0]),type(numpy.array([])))
-
-    def testscfenergy(self):
-        """Is the SCF energy within 40eV of target?"""
-        self.assertInside(self.data.scfenergies[-1], self.b3lyp_energy, 40, "Final scf energy: %f not %i +- 40eV" %(self.data.scfenergies[-1], self.b3lyp_energy))
-
-    def testscftargetdim(self):
-        """Do the scf targets have the right dimensions?"""
-        self.assertEquals(self.data.scftargets.shape, (len(self.data.scfvalues), len(self.data.scfvalues[0][0])))
-
-    def testlengthmoenergies(self):
-        """Is the number of evalues equal to nmo?"""
-        self.assertEquals(len(self.data.moenergies[0]), self.data.nmo)
-
-    def testtypemoenergies(self):
-        """Is moenergies a list containing one numpy array?"""
-        self.assertEquals(type(self.data.moenergies), type([]))
-        self.assertEquals(type(self.data.moenergies[0]), type(numpy.array([])))
-
-    def testdimmocoeffs(self):
-        """Are the dimensions of mocoeffs equal to 1 x nmo x nbasis?"""
-        self.assertEquals(type(self.data.mocoeffs), type([]))
-        self.assertEquals(len(self.data.mocoeffs), 1)
-        self.assertEquals(self.data.mocoeffs[0].shape,
-                          (self.data.nmo, self.data.nbasis))
-
-    def testaooverlaps(self):
-        """Are the dims and values of the overlap matrix correct?"""
-
-        self.assertEquals(self.data.aooverlaps.shape, (self.data.nbasis, self.data.nbasis))
-
-<<<<<<< HEAD
-    def testaooverlaps(self):
-        """Are the first row and column of the overlap matrix identical?"""
-        # ADF has the attribute fooverlaps instead of aooverlaps.
-        if not hasattr(self.data, "aooverlaps") and hasattr(self.data, "fooverlaps"):
-            self.data.aooverlaps = self.data.fooverlaps
-        self.assertEquals(sum(self.data.aooverlaps[0, :] -
-                              self.data.aooverlaps[:, 0]),
-                          0)
-=======
-        # The matrix is symmetric.
-        row = self.data.aooverlaps[0,:]
-        col = self.data.aooverlaps[:,0]
-        self.assertEquals(sum(col - row), 0.0)
-
-        # All values on diagonal should be exactly zero.
-        for i in range(self.data.nbasis):
-            self.assertEquals(self.data.aooverlaps[i,i], 1.0)
-
-        # Check some additional values that don't seem to move around between programs.
-        self.assertInside(self.data.aooverlaps[0, 1], self.overlap01, 0.02)
-        self.assertInside(self.data.aooverlaps[1, 0], self.overlap01, 0.02)
-        self.assertEquals(self.data.aooverlaps[3,0], 0.0)
-        self.assertEquals(self.data.aooverlaps[0,3], 0.0)
->>>>>>> 85e22e81
-
-    def testoptdone(self):
-        """There should be no optdone attribute set."""
-        self.assertFalse(hasattr(self.data, 'optdone'))
-
-    def testmoments(self):
-        """Does the dipole and possible higher molecular moments look reasonable?"""
-
-        # The reference point is always a vector, but not necessarily the
-        # origin or center of mass. In this case, however, the center of mass
-        # is at the origin, so we now what to expect.
-        reference = self.data.moments[0]
-        self.assertEquals(len(reference), 3)
-        for x in reference:
-            self.assertInside(x, 0.0, 0.001)
-
-        # Length and value of dipole moment should always be correct (zero for this test).
-        dipole = self.data.moments[1]
-        self.assertEquals(len(dipole), 3)
-        for d in dipole:
-            self.assertInside(d, 0.0, 0.001)
-
-        # If the quadrupole is there, we can expect roughly -50B for the XX moment,
-        # -50B for the YY moment and and -60B for the ZZ moment.
-        if len(self.data.moments) > 2:
-            quadrupole = self.data.moments[2]
-            self.assertEquals(len(quadrupole), 6)
-            self.assertInside(quadrupole[0], -50, 5)
-            self.assertInside(quadrupole[3], -50, 5)
-            self.assertInside(quadrupole[5], -60, 5)
-
-        # If the octupole is there, it should have 10 components and be zero.
-        if len(self.data.moments) > 3:
-            octupole = self.data.moments[3]
-            self.assertEquals(len(octupole), 10)
-            for m in octupole:
-                self.assertInside(m, 0.0, 0.001)
-
-        # The hexadecapole should have 15 elements, an XXXX component of around -1900 Debye*ang^2,
-        # a YYYY component of -330B and a ZZZZ component of -50B.
-        if len(self.data.moments) > 4:
-            hexadecapole = self.data.moments[4]
-            self.assertEquals(len(hexadecapole), 15)
-            self.assertInside(hexadecapole[0], -1900, 100)
-            self.assertInside(hexadecapole[10], -330, 10)
-            self.assertInside(hexadecapole[14], -50, 5)
-
-        # The are 21 unique 32-pole moments, and all are zero in this test case.
-        if len(self.data.moments) > 5:
-            moment32 = self.data.moments[5]
-            self.assertEquals(len(moment32), 21)
-            for m in moment32:
-                self.assertInside(m, 0.0, 0.001)
-
-class ADFSPTest(GenericSPTest):
-    """Customized restricted single point unittest"""
-
-    foverlap00 = 1.00003
-    foverlap11 = 1.02672
-    foverlap22 = 1.03585
-
-    # ADF parser does not extract atombasis.
-    def testatombasis(self):
-        """Are the indices in atombasis the right amount and unique? PASS"""
-        self.assertEquals(1, 1)
-       
-    def testscfenergy(self):
-        """Is the SCF energy within 1eV of -140eV?"""
-        self.assertInside(self.data.scfenergies[-1],-140,1,"Final scf energy: %f not -140+-1eV" % self.data.scfenergies[-1])
-
-    def testfoverlaps(self):
-        """Are the dims and values of the fragment orbital overlap matrix correct?"""
-
-        self.assertEquals(self.data.fooverlaps.shape, (self.data.nbasis, self.data.nbasis))
-
-        # The matrix is symmetric.
-        row = self.data.fooverlaps[0,:]
-        col = self.data.fooverlaps[:,0]
-        self.assertEquals(sum(col - row), 0.0)
-
-        # Although the diagonal elements are close to zero, the SFOs
-        # are generally not normalized, so test for a few specific values.
-        self.assertInside(self.data.fooverlaps[0, 0], self.foverlap00, 0.00001)
-        self.assertInside(self.data.fooverlaps[1, 1], self.foverlap11, 0.00001)
-        self.assertInside(self.data.fooverlaps[2, 2], self.foverlap22, 0.00001)
-
-
-class DALTONSPTest(GenericSPTest):
-    """Customized restricted single point unittest"""
-
-    # DALTON does not have any options to print the overlap matrix (as of 2013).
-    def testdimaooverlaps(self):
-        """Are the dims of the overlap matrix consistent with nbasis? PASS"""
-    def testaooverlaps(self):
-        """Are the first row and column of the overlap matrix identical? PASS"""
-
-    # `mocoeffs` not implemented yet.
-    def testdimmocoeffs(self):
-        """Are the dimensions of mocoeffs equal to 1 x nmo x nbasis? PASS"""
-
-    # DALTON has a very low accuracy for the printed values of all populations (2 decimals rounded
-    # in a weird way), so let it slide for now.
-    def testatomcharges(self):
-        """Are atomcharges (at least Mulliken) consistent with natom and sum to zero? PASS"""
-
-
-class GaussianSPTest(GenericSPTest):
-    """Customized restricted single point unittest"""
-
-    # Molecular mass of DVB in mD.
-    molecularmass = 130078.25
-
-    def testatommasses(self):
-        """Do the atom masses sum up to the molecular mass (130078.25+-0.1mD)?"""
-        mm = 1000*sum(self.data.atommasses)
-        self.assertInside(mm, 130078.25, 0.1, "Molecule mass: %f not 130078 +- 0.1mD" %mm)
-
-    def testmoments(self):
-        """We don't yet have dipole moments printed in the unit test logfile. PASS"""
-
-
-class Jaguar7SPTest(GenericSPTest):
-    """Customized restricted single point unittest"""
-
-    # Data file does not contain enough information. Can we make a new one?
-    def testatombasis(self):
-        """Are the indices in atombasis the right amount and unique? PASS"""
-        self.assertEquals(1, 1)
-
-    # We did not print the atomic partial charges in the unit tests for this version.
-    def testatomcharges(self):
-        """Are all atomcharges consistent with natom and do they sum to zero? PASS"""
-        self.assertEquals(1, 1)
-
-    # Jaguar prints only 10 virtual MOs by default. Can we re-run with full output?
-    def testlengthmoenergies(self):
-        """Is the number of evalues equal to the number of occ. MOs + 10?"""
-        self.assertEquals(len(self.data.moenergies[0]), self.data.homos[0]+11)
-
-    # Data file does not contain enough information. Can we make a new one?
-    def testdimmocoeffs(self):
-        """Are the dimensions of mocoeffs equal to 1 x nmo x nbasis? PASS"""
-        self.assertEquals(1, 1)
-
-    def testmoments(self):
-        """No dipole moments in the logfile. PASS"""
-
-class JaguarSPTest(GenericSPTest):
-    """Customized restricted single point unittest"""
-
-    def testmoments(self):
-        """No dipole moments in the logfile. PASS"""
-
-
-class MolproSPTest(GenericSPTest):
-    """Customized restricted single point unittest"""
-
-    def testsymlabels(self):
-        """Are all the symmetry labels either Ag/u or Bg/u? PASS"""
-        self.assertEquals(1,1)
-
-
-class MolproSPTest2006(MolproSPTest):
-    """Customized restricted single point unittest"""
-
-    # These tests were run a long time ago and since we don't have access
-    # to Molpro 2006 anymore, we can skip this test (it is tested in 2012).
-    def testatomcharges(self):
-        """Are atomcharges (at least Mulliken) consistent with natom and sum to zero? PASS"""
-        self.assertEquals(1,1)
-
-
-class OrcaSPTest(GenericSPTest):
-    """Customized restricted single point unittest"""
-    
-    # ORCA has no support for symmetry yet.
-    def testsymlabels(self):
-        """Are all the symmetry labels either Ag/u or Bg/u? PASS"""
-        self.assertEquals(1,1)
-
-
-class PsiSPTest(GenericSPTest):
-    """Customized restricted single point HF/KS unittest"""
-
-    # Psi does not currently have the option to print the overlap matrix.
-    def testaooverlaps(self):
-        """Are the first row and colm of the overlap matrix identical? PASS"""
-    def testdimaooverlaps(self):
-        """Are the dims of the overlap matrix consistent with nbasis? PASS"""
-
-
-class Psi3SPTest(PsiSPTest):
-    """Customized restricted single point HF/KS unittest"""
-
-    # The final energy is also a bit higher here, I think due to the fact
-    # that a SALC calculation is done instead of a full LCAO.
-    b3lyp_energy = -10300
-
-    # Psi3 did not print partial atomic charges.
-    def testatomcharges(self):
-        """Are atomcharges (at least Mulliken) consistent with natom and sum to zero? PASS"""
-
-    # The molecular orbitals in Psi3 are printed within each irreducible representation,
-    # but I don't know if that means there is no mixing between them (SALC calculation).
-    # In any case, Psi4 prints a standard LCAO, with coefficients between all basis functions
-    # and molecular orbitals, so we do not parse mocoeffs in Psi3 at all.
-    def testdimmocoeffs(self):
-        """Are the dimensions of mocoeffs equal to 1 x nmo x nbasis? PASS"""
-
-
-class QChemSPTest(GenericSPTest):
-    """Customized restricted single point unittest"""
-
-    # Q-Chem cannot print the overlap matrix.
-    def testdimaooverlaps(self):
-        """Are the dims of the overlap matrix consistent with nbasis? PASS"""
-
-    # Q-Chem cannot print the overlap matrix.
-    def testaooverlaps(self):
-        """Are the first row and column of the overlap matrix identical? PASS"""
-
-    # `mocoeffs` not implemented yet.
-    def testdimmocoeffs(self):
-        """Are the dimensions of mocoeffs equal to 1 x nmo x nbasis? PASS"""
-
-    # `atombasis` not implemented yet.
-    def testatombasis(self):
-        """Are the indices in atombasis the right amount and unique?"""
-
-if __name__=="__main__":
-
-    from test.testall import testall
-    testall(modules=["SP"])
+
+class GaussianSPTest(GenericSPTest):
+    """Customized restricted single point unittest"""
+
+    # Molecular mass of DVB in mD.
+    molecularmass = 130078.25
+
+    def testatommasses(self):
+        """Do the atom masses sum up to the molecular mass (130078.25+-0.1mD)?"""
+        mm = 1000*sum(self.data.atommasses)
+        self.assertInside(mm, 130078.25, 0.1, "Molecule mass: %f not 130078 +- 0.1mD" %mm)
+
+    def testmoments(self):
+        """We don't yet have dipole moments printed in the unit test logfile. PASS"""
+
+
+class Jaguar7SPTest(GenericSPTest):
+    """Customized restricted single point unittest"""
+
+    # Data file does not contain enough information. Can we make a new one?
+    def testatombasis(self):
+        """Are the indices in atombasis the right amount and unique? PASS"""
+        self.assertEquals(1, 1)
+
+    # We did not print the atomic partial charges in the unit tests for this version.
+    def testatomcharges(self):
+        """Are all atomcharges consistent with natom and do they sum to zero? PASS"""
+        self.assertEquals(1, 1)
+
+    # Jaguar prints only 10 virtual MOs by default. Can we re-run with full output?
+    def testlengthmoenergies(self):
+        """Is the number of evalues equal to the number of occ. MOs + 10?"""
+        self.assertEquals(len(self.data.moenergies[0]), self.data.homos[0]+11)
+
+    # Data file does not contain enough information. Can we make a new one?
+    def testdimmocoeffs(self):
+        """Are the dimensions of mocoeffs equal to 1 x nmo x nbasis? PASS"""
+        self.assertEquals(1, 1)
+
+    def testmoments(self):
+        """No dipole moments in the logfile. PASS"""
+
+class JaguarSPTest(GenericSPTest):
+    """Customized restricted single point unittest"""
+
+    def testmoments(self):
+        """No dipole moments in the logfile. PASS"""
+
+
+class MolproSPTest(GenericSPTest):
+    """Customized restricted single point unittest"""
+
+    def testsymlabels(self):
+        """Are all the symmetry labels either Ag/u or Bg/u? PASS"""
+        self.assertEquals(1,1)
+
+
+class MolproSPTest2006(MolproSPTest):
+    """Customized restricted single point unittest"""
+
+    # These tests were run a long time ago and since we don't have access
+    # to Molpro 2006 anymore, we can skip this test (it is tested in 2012).
+    def testatomcharges(self):
+        """Are atomcharges (at least Mulliken) consistent with natom and sum to zero? PASS"""
+        self.assertEquals(1,1)
+
+
+class OrcaSPTest(GenericSPTest):
+    """Customized restricted single point unittest"""
+    
+    # ORCA has no support for symmetry yet.
+    def testsymlabels(self):
+        """Are all the symmetry labels either Ag/u or Bg/u? PASS"""
+        self.assertEquals(1,1)
+
+
+class PsiSPTest(GenericSPTest):
+    """Customized restricted single point HF/KS unittest"""
+
+    # Psi does not currently have the option to print the overlap matrix.
+    def testaooverlaps(self):
+        """Are the first row and colm of the overlap matrix identical? PASS"""
+    def testdimaooverlaps(self):
+        """Are the dims of the overlap matrix consistent with nbasis? PASS"""
+
+
+class Psi3SPTest(PsiSPTest):
+    """Customized restricted single point HF/KS unittest"""
+
+    # The final energy is also a bit higher here, I think due to the fact
+    # that a SALC calculation is done instead of a full LCAO.
+    b3lyp_energy = -10300
+
+    # Psi3 did not print partial atomic charges.
+    def testatomcharges(self):
+        """Are atomcharges (at least Mulliken) consistent with natom and sum to zero? PASS"""
+
+    # The molecular orbitals in Psi3 are printed within each irreducible representation,
+    # but I don't know if that means there is no mixing between them (SALC calculation).
+    # In any case, Psi4 prints a standard LCAO, with coefficients between all basis functions
+    # and molecular orbitals, so we do not parse mocoeffs in Psi3 at all.
+    def testdimmocoeffs(self):
+        """Are the dimensions of mocoeffs equal to 1 x nmo x nbasis? PASS"""
+
+
+class QChemSPTest(GenericSPTest):
+    """Customized restricted single point unittest"""
+
+    # Q-Chem cannot print the overlap matrix.
+    def testdimaooverlaps(self):
+        """Are the dims of the overlap matrix consistent with nbasis? PASS"""
+
+    # Q-Chem cannot print the overlap matrix.
+    def testaooverlaps(self):
+        """Are the first row and column of the overlap matrix identical? PASS"""
+
+    # `mocoeffs` not implemented yet.
+    def testdimmocoeffs(self):
+        """Are the dimensions of mocoeffs equal to 1 x nmo x nbasis? PASS"""
+
+    # `atombasis` not implemented yet.
+    def testatombasis(self):
+        """Are the indices in atombasis the right amount and unique?"""
+
+if __name__=="__main__":
+
+    from testall import testall
+    testall(modules=["SP"])